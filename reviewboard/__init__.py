--- conflicted
+++ resolved
@@ -4,11 +4,7 @@
 #
 #   (Major, Minor, Micro, Patch, alpha/beta/rc/final, Release Number, Released)
 #
-<<<<<<< HEAD
-VERSION = (1, 6, 2, 0, 'final', 0, True)
-=======
-VERSION = (1, 5, 7, 0, 'final', 0, True)
->>>>>>> 0efcd3d5
+VERSION = (1, 6, 3, 0, 'final', 0, True)
 
 
 def get_version_string():
