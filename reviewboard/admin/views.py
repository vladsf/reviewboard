--- conflicted
+++ resolved
@@ -12,12 +12,7 @@
 from djblets.siteconfig.models import SiteConfiguration
 from djblets.siteconfig.views import site_settings as djblets_site_settings
 
-<<<<<<< HEAD
-from reviewboard.admin.cache_stats import get_cache_stats
-from reviewboard.admin.checks import check_updates_required
-=======
 from reviewboard.admin.cache_stats import get_cache_stats, get_has_cache_stats
->>>>>>> 57dfd69d
 from reviewboard.admin.forms import SSHSettingsForm
 from reviewboard.admin.widgets import dynamic_activity_data, \
                                       primary_widgets, \
