--- conflicted
+++ resolved
@@ -81,11 +81,8 @@
                                       DIFF_EMPTY, \
                                       DIFF_TOO_BIG, \
                                       EMPTY_CHANGESET, \
-<<<<<<< HEAD
                                       FILE_RETRIEVAL_ERROR, \
-=======
                                       GROUP_ALREADY_EXISTS, \
->>>>>>> 8968c857
                                       HOSTINGSVC_AUTH_ERROR, \
                                       INVALID_CHANGE_NUMBER, \
                                       INVALID_REPOSITORY, \
