{% load i18n %}
{% load difftags %}
{% load djblets_deco %}
{% load djblets_utils %}
{% load static %}
{% if standalone and error %}
{{error}}
{% endif %}

{% definevar 'line_fmt' %}
  <tr line="%(linenum_row)s"%(class_attr)s>
   <th>%(anchor_html)s%(linenum1)s</th>
   <td>%(moved_from_html)s
    %(begin_collapse_html)s
    <pre>%(line1)s</pre>
    %(end_collapse_html)s
   </td>
   <th>%(linenum2)s</th>
   <td>%(moved_to_html)s
    <pre>%(line2)s</pre>
   </td>
  </tr>
{% enddefinevar %}

{% definevar 'anchor_fmt' %}
 <a name="%(anchor)s" class="chunk-anchor"></a>
{% enddefinevar %}

{% definevar 'begin_collapse_fmt' %}
 <div class="collapse-floater"><img src="{% static "rb/images/diff-collapse.png" %}" width="14" height="14" alt="{% trans "Collapse lines" %}" title="{% trans "Collapse lines" %}" class="diff-collapse-btn" data-chunk-index="%(chunk_index)s" data-lines-of-context="0" />
{% enddefinevar %}

{% definevar 'end_collapse_fmt' %}
</div>
{% enddefinevar %}

{% definevar 'moved_fmt' %}
 <a href="#" class="%(class)s" line="%(line)s" target="%(target)s">%(text)s</a>
{% enddefinevar %}

{% if file.changed_chunk_indexes or file.binary or file.deleted or file.moved %}
{%  if not standalone %}
<table class="sidebyside{% if not file.interfilediff and file.newfile and not file.filediff.parent_diff %} newfile{% endif %}" id="file{{file.filediff.id}}">
 <colgroup>
  <col class="line" />
  <col class="left" />
  <col class="line" />
  <col class="right" />
 </colgroup>
 <thead>
  <tr onClick="gotoAnchor('{{file.index}}');">
{%   if file.dest_filename == file.depot_filename %}
   <th colspan="4"><a name="{{file.index}}" class="file-anchor"></a>{{ file.depot_filename }}</th>
{%   else %}
   <th colspan="2"><a name="{{file.index}}" class="file-anchor"></a>{{ file.depot_filename }}</th>
   <th colspan="2">{{ file.dest_filename }}{% if file.moved %}{% trans " (moved)" %}{% endif %}</th>
{%   endif %}{# file.dest_filename == file.depot_filename #}
  </tr>
  <tr>
{%   if file.moved and file.num_changes == 0 %}
   <th colspan="4" class="rev">{% trans "No changes were made to this file." %}</th>
{%   else %}
   <th colspan="2" class="rev">{{file.revision}}</th>
   <th colspan="2" class="rev">{{file.dest_revision}}</th>
{%   endif %}{# num_changes and moved #}
  </tr>
 </thead>
{%  endif %}{# not standalone #}
{%  if file.binary %}
 <tbody class="binary">
  <tr>
   <td colspan="4">{% trans "This is a binary file. The content cannot be displayed." %}</td>
  </tr>
 </tbody>
{%  elif file.deleted %}
 <tbody class="deleted">
  <tr>
   <td colspan="4">{% trans "This file was deleted. The content cannot be displayed." %}</td>
  </tr>
 </tbody>
<<<<<<< HEAD
{%  elif file.whitespace_only %}
 <tbody class="whitespace-file">
  <tr>
   <td colspan="4">{% trans "This file contains only whitespace changes." %}</td>
  </tr>
 </tbody>
{%  else %}
=======
{%  else %}
{%   if file.whitespace_only %}
    <tbody class="whitespace-file">
     <tr>
      <td colspan="4">{% trans "This file contains only whitespace changes." %}</td>
     </tr>
    </tbody>
{%   endif %}
>>>>>>> 5e670705
{%   for chunk in file.chunks %}
{%    if not chunk.collapsable or not collapseall %}
 <tbody id="chunk{{file.index}}.{{chunk.index}}"{% attr "class" %}{% if chunk.change != "equal" %}{{chunk.change}}{% if chunk.meta.whitespace_chunk%} whitespace-chunk{% endif %}{% else %}{% if chunk.collapsable %} collapsable{% endif %}{% endif %}{% if standalone %} loaded{% endif %}{% endattr %}>
{%     diff_lines file chunk standalone line_fmt anchor_fmt begin_collapse_fmt end_collapse_fmt moved_fmt %}
 </tbody>
{%    else %}
 <tbody class="diff-header" id="collapsed-chunk{{file.index}}.{{chunk.index}}">
  <tr>
   <th>
{% if chunk.index != 0 %}
    {% diff_expand_link 'above' _('Show 20 more lines above') 20 0 %}
{% endif %}
   </th>
   <td colspan="3">
    {% definevar 'expand_text' %}{{chunk.numlines}} line{{chunk.numlines|pluralize}}{% enddefinevar %}
    {% diff_expand_link 'all' _('Show all lines') 0 0 expand_text %}
   </td>
  </tr>
{% if chunk.index|add:1 != file.num_chunks %}
  <tr>
   <th>{% diff_expand_link 'below' _('Show 20 more lines below') 0 20 %}</th>
{%   if chunk.meta.headers and chunk.meta.headers.0 %}
{%    if chunk.meta.headers.0.text == chunk.meta.headers.1.text %}
   <td colspan="3">{% diff_chunk_header chunk.meta.headers.0 %}</td>
{%    else %}
   <td>{% diff_chunk_header chunk.meta.headers.0 %}</td>
   <td colspan="2">
{%     if chunk.meta.headers.1 %}
{%      diff_chunk_header chunk.meta.headers.1 %}
{%     endif %}
   </td>
{%    endif %}
{%   else %}
   <td colspan="3"></td>
{%   endif %}
  </tr>
{% endif %}
 </tbody>
{%       endif %}
{%      endfor %}{# chunks #}
{%     endif %}{# file deleted, binary and whitespace_only #}
{%  if not standalone %}
</table>
<script type="text/javascript">
  $(document).ready(function() {
    /* Add to the change index. */
    $("li.change_file_{{file.index}}").html(
      {% include_as_string "diffviewer/changeindex_entry.html" %});
  });
</script>
{%  endif %}{# not standalone #}
{% else %}{# No changed chunks and not a binary file #}
{%  if not standalone %}
<script type="text/javascript">
  $(document).ready(function() {
    $("li.change_file_{{file.index}}").remove();
  });
</script>
{%  endif %}{# not standalone #}
{% endif %}{# No changed chunks and not a binary file #}<|MERGE_RESOLUTION|>--- conflicted
+++ resolved
@@ -78,24 +78,14 @@
    <td colspan="4">{% trans "This file was deleted. The content cannot be displayed." %}</td>
   </tr>
  </tbody>
-<<<<<<< HEAD
-{%  elif file.whitespace_only %}
+{%  else %}
+{%   if file.whitespace_only %}
  <tbody class="whitespace-file">
   <tr>
    <td colspan="4">{% trans "This file contains only whitespace changes." %}</td>
   </tr>
  </tbody>
-{%  else %}
-=======
-{%  else %}
-{%   if file.whitespace_only %}
-    <tbody class="whitespace-file">
-     <tr>
-      <td colspan="4">{% trans "This file contains only whitespace changes." %}</td>
-     </tr>
-    </tbody>
 {%   endif %}
->>>>>>> 5e670705
 {%   for chunk in file.chunks %}
 {%    if not chunk.collapsable or not collapseall %}
  <tbody id="chunk{{file.index}}.{{chunk.index}}"{% attr "class" %}{% if chunk.change != "equal" %}{{chunk.change}}{% if chunk.meta.whitespace_chunk%} whitespace-chunk{% endif %}{% else %}{% if chunk.collapsable %} collapsable{% endif %}{% endif %}{% if standalone %} loaded{% endif %}{% endattr %}>
