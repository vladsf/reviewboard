{% load i18n %}
{% load difftags %}
{% load djblets_deco %}
{% load djblets_utils %}
{% if standalone and error %}
{{error}}
{% endif %}

{% if file.changed_chunk_indexes or file.binary or file.deleted or file.moved %}
{%  if not standalone %}
<table class="sidebyside{% if not file.interfilediff and file.newfile %} newfile{% endif %}" id="file{{file.filediff.id}}">
 <colgroup>
  <col class="line" />
  <col class="left" />
  <col class="line" />
  <col class="right" />
 </colgroup>
 <thead>
  <tr onClick="gotoAnchor('{{file.index}}');">
{%   if file.dest_filename == file.depot_filename %}
   <th colspan="4"><a name="{{file.index}}" class="file-anchor"></a>{{ file.depot_filename }}</th>
{%   else %}
   <th colspan="2"><a name="{{file.index}}" class="file-anchor"></a>{{ file.depot_filename }}</th>
   <th colspan="2">{{ file.dest_filename }}{% if file.moved %}{% trans " (moved)" %}{% endif %}</th>
{%   endif %}{# file.dest_filename == file.depot_filename #}
  </tr>
  <tr>
{%   if file.moved and file.num_changes == 0 %}
   <th colspan="4" class="rev">{% trans "No changes were made to this file." %}</th>
{%   else %}
   <th colspan="2" class="rev">{{file.revision}}</th>
   <th colspan="2" class="rev">{{file.dest_revision}}</th>
{%   endif %}{# num_changes and moved #}
  </tr>
 </thead>
{%  endif %}{# not standalone #}
{%  if file.binary %}
 <tbody class="binary">
  <tr>
   <td colspan="4">{% trans "This is a binary file. The content cannot be displayed." %}</td>
  </tr>
 </tbody>
{%  elif file.deleted %}
 <tbody class="deleted">
  <tr>
   <td colspan="4">{% trans "This file was deleted. The content cannot be displayed." %}</td>
  </tr>
 </tbody>
{%  elif file.whitespace_only %}
    <tbody class="whitespace-file">
     <tr>
      <td colspan="4">{% trans "This file contains only whitespace changes." %}</td>
     </tr>
    </tbody>
<<<<<<< HEAD
{%  else %}
{%   for chunk in file.chunks %}
{%    if not chunk.collapsable or not collapseall %}
 <tbody id="chunk{{file.index}}.{{chunk.index}}"{% if chunk.change != "equal" %} class="{{chunk.change}}{% if chunk.meta.whitespace_chunk%} whitespace-chunk{% endif%}"{% else %}{% if chunk.collapsable %} class="collapsable"{% endif %}{% endif %}>
{%     for line in chunk.lines %}
  <tr line="{{line.0}}"{% if chunk.change != "equal" %} {% attr "class" %}{% if forloop.first %}first {% endif %}{% if forloop.last %}last {% endif %} {% if line.7 %}whitespace-line{% endif %}{% endattr %}{% endif %}>
{%      if forloop.first %}
   <th>{% if chunk.change != 'equal' %}<a name="{{file.index}}.{{chunk.index}}" class="chunk-anchor"></a>{% endif %}{{line.1}}</th>
{%      else %}
=======
{%    endif %}
{%    for chunk in file.chunks %}
{%     if not chunk.collapsable or not collapseall %}
 <tbody id="chunk{{file.index}}.{{chunk.index}}"{% attr "class" %}{% ifnotequal chunk.change "equal" %}{{chunk.change}}{% if chunk.meta.whitespace_chunk%} whitespace-chunk{% endif %}{% else %}{% if chunk.collapsable %} collapsable{% endif %}{% endifnotequal %}{% if standalone %} loaded{% endif %}{% endattr %}>
{%      for line in chunk.lines %}
  <tr line="{{line.0}}"{% ifnotequal chunk.change "equal" %} {% attr "class" %}{% if forloop.first %}first {% endif %}{% if forloop.last %}last {% endif %} {% if line.7 %}whitespace-line{% endif %}{% endattr %}{% endifnotequal %}>
{%       if forloop.first %}
   <th>{% ifnotequal chunk.change 'equal' %}<a name="{{file.index}}.{{chunk.index}}" class="chunk-anchor"></a>{% endifnotequal %}{{line.1}}</th>
{%       else %}
>>>>>>> d0b8e956
   <th>{{line.1}}</th>
{%      endif %}
{%      if chunk.change == "replace" %}
   <td><pre>{{ line.2|highlightregion:line.3|showextrawhitespace }}</pre></td>
   <th>{{line.4}}</th>
   <td><pre>{{ line.5|highlightregion:line.6|showextrawhitespace }}</pre></td>
{%      else %}
   <td>{% if chunk.change == 'insert' and line.8 %}
    <a href="#" class="moved-from" line="{{line.8}}" target="{{line.4}}">{% trans "Moved from" %} {{line.8}}</a>
<<<<<<< HEAD
    {% endif %}
=======
    {% endif %}{% endifequal %}
{% if standalone and forloop.first %}
{%  ifequal chunk.change 'equal' %}
    <div>
     <img src="{{MEDIA_URL}}rb/images/diff-collapse.png?{{MEDIA_SERIAL}}" width="14" height="14" alt="{% trans "Collapse lines" %}" title="{% trans "Collapse lines" %}" class="diff-collapse-btn" onclick="javascript:expandChunk('{{base_url}}', 'file{{file.index}}', '{{file.filediff.id}}', '{{file.filediff.diffset.revision}}', {% if file.interfilediff %}'{{file.interfilediff.diffset.revision}}'{% else %}null{% endif %}, '{{file.index}}', '{{chunk.index}}', 0, this); return false;" />
{%  endifequal %}
{% endif %}
>>>>>>> d0b8e956
    <pre>{{line.2|showextrawhitespace}}</pre>
{% if standalone and forloop.first %}
{%  ifequal chunk.change 'equal' %}
    </div>
{%  endifequal %}
{% endif %}
   </td>
   <th>{{line.4}}</th>
   <td>{% if chunk.change == 'delete' and line.8 %}
    <a href="#" class="moved-to" line="{{line.8}}" target="{{line.1}}">{% trans "Moved to" %} {{line.8}}</a>
    {% endif %}
    <pre>{{line.5|showextrawhitespace}}</pre>
   </td>
{%      endif %}
  </tr>
{%     endfor %}
 </tbody>
<<<<<<< HEAD
{%    else %}
 <tbody class="diff-header" id="collapsed-chunk{{file.index}}.{{forloop.counter0}}">
  <tr>
   <th>...</th>
   <td colspan="3">{{chunk.numlines}} line{{chunk.numlines|pluralize}} hidden [<a href="#" onclick="javascript:RB.expandChunk('{{base_url}}', 'file{{file.index}}', '{{file.filediff.id}}', '{{file.filediff.diffset.revision}}', {% if file.interfilediff %}'{{file.interfilediff.diffset.revision}}'{% else %}null{% endif %}, '{{forloop.counter0}}', this); return false;">{% trans "Expand" %}</a>]
=======
{%     else %}
 <tbody class="diff-header" id="collapsed-chunk{{file.index}}.{{chunk.index}}">
  <tr>
   <th>
{% ifnotequal chunk.index 0 %}
    <a href="#" title="{% trans "Expand 20 lines above" %}" onclick="javascript:expandChunk('{{base_url}}', 'file{{file.index}}', '{{file.filediff.id}}', '{{file.filediff.diffset.revision}}', {% if file.interfilediff %}'{{file.interfilediff.diffset.revision}}'{% else %}null{% endif %}, '{{file.index}}', '{{chunk.index}}', '{{lines_of_context.0|add:20}},{{lines_of_context.1}}', this); return false;">
     <img src="{{MEDIA_URL}}rb/images/diff-expand-above.png?{{MEDIA_SERIAL}}" width="28" height="14" alt="[+20]" />
    </a>
{% endifnotequal %}
   </th>
   <td colspan="3">
    <a href="#" title="{% trans "Expand all lines" %}" onclick="javascript:expandChunk('{{base_url}}', 'file{{file.index}}', '{{file.filediff.id}}', '{{file.filediff.diffset.revision}}', {% if file.interfilediff %}'{{file.interfilediff.diffset.revision}}'{% else %}null{% endif %}, '{{file.index}}', '{{chunk.index}}', null, this); return false;">
     <img src="{{MEDIA_URL}}rb/images/diff-expand-all.png?{{MEDIA_SERIAL}}" width="14" height="14" alt="[+]" />
     {{chunk.numlines}} line{{chunk.numlines|pluralize}}
    </a>
>>>>>>> d0b8e956
   </td>
  </tr>
{% ifnotequal chunk.index|add:1 file.num_chunks %}
  <tr>
<<<<<<< HEAD
{%  if chunk.meta.headers.0 == chunk.meta.headers.1 %}
   <td colspan="4"><pre>{{chunk.meta.headers.0}}</pre></td>
{%  else %}
   <td colspan="2"><pre>{{chunk.meta.headers.0}}</pre></td>
   <td colspan="2"><pre>{{chunk.meta.headers.1}}</pre></td>
{%  endif %}
=======
   <th>
    <a href="#" title="{% trans "Expand 20 lines below" %}" onclick="javascript:expandChunk('{{base_url}}', 'file{{file.index}}', '{{file.filediff.id}}', '{{file.filediff.diffset.revision}}', {% if file.interfilediff %}'{{file.interfilediff.diffset.revision}}'{% else %}null{% endif %}, '{{file.index}}', '{{chunk.index}}', '{{lines_of_context.0}},{{lines_of_context.1|add:20}}', this); return false;">
     <img src="{{MEDIA_URL}}rb/images/diff-expand-below.png?{{MEDIA_SERIAL}}" width="28" height="14" alt="[+20]" />
    </a>
   </th>
{%   if chunk.meta.headers and chunk.meta.headers.0 %}
{%    ifequal chunk.meta.headers.0.text chunk.meta.headers.1.text %}
   <td colspan="3"><a href="#" title="{% trans "Expand to header" %}" onclick="javascript:expandChunk('{{base_url}}', 'file{{file.index}}', '{{file.filediff.id}}', '{{file.filediff.diffset.revision}}', {% if file.interfilediff %}'{{file.interfilediff.diffset.revision}}'{% else %}null{% endif %}, '{{file.index}}', '{{chunk.index}}', '{{lines_of_context.0}},{{chunk.meta.headers.0.expand_offset|add:lines_of_context.1}}', this); return false;"><img src="{{MEDIA_URL}}rb/images/diff-expand-header.png?{{MEDIA_SERIAL}}" width="14" height="14" alt="[+]" /> <code>{{chunk.meta.headers.0.text}}</code></a></td>
{%    else %}
   <td><a href="#" title="{% trans "Expand to header" %}" onclick="javascript:expandChunk('{{base_url}}', 'file{{file.index}}', '{{file.filediff.id}}', '{{file.filediff.diffset.revision}}', {% if file.interfilediff %}'{{file.interfilediff.diffset.revision}}'{% else %}null{% endif %}, '{{file.index}}', '{{chunk.index}}', '{{lines_of_context.0}},{{chunk.meta.headers.1.expand_offset|add:lines_of_context.1}}', this); return false;"><img src="{{MEDIA_URL}}rb/images/diff-expand-header.png?{{MEDIA_SERIAL}}" width="14" height="14" alt="[+]" /> <code>{{chunk.meta.headers.0.text}}</code></a></td>
   <td colspan="2"><a href="#" title="{% trans "Expand to header" %}" onclick="javascript:expandChunk('{{base_url}}', 'file{{file.index}}', '{{file.filediff.id}}', '{{file.filediff.diffset.revision}}', {% if file.interfilediff %}'{{file.interfilediff.diffset.revision}}'{% else %}null{% endif %}, '{{file.index}}', '{{chunk.index}}', '{{lines_of_context.0}},{{chunk.meta.headers.1.expand_offset|add:lines_of_context.1}}', this); return false;"><img src="{{MEDIA_URL}}rb/images/diff-expand-header.png?{{MEDIA_SERIAL}}" width="14" height="14" alt="[+]" /> <code>{{chunk.meta.headers.1.text}}</code></a></td>
{%    endifequal %}
{%   else %}
   <td colspan="3"></td>
{%   endif %}
>>>>>>> d0b8e956
  </tr>
{% endifnotequal %}
 </tbody>
{%       endif %}
{%      endfor %}{# chunks #}
{%     endif %}{# file deleted, binary and whitespace_only #}
{%  if not standalone %}
</table>
<script type="text/javascript">
  $(document).ready(function() {
    /* Add to the change index. */
    $("li.change_file_{{file.index}}").html(
      {% include_as_string "diffviewer/changeindex_entry.html" %});
  });
</script>
{%  endif %}{# not standalone #}
{% else %}{# No changed chunks and not a binary file #}
{%  if not standalone %}
<script type="text/javascript">
  $(document).ready(function() {
    $("li.change_file_{{file.index}}").remove();
  });
</script>
{%  endif %}{# not standalone #}
{% endif %}{# No changed chunks and not a binary file #}<|MERGE_RESOLUTION|>--- conflicted
+++ resolved
@@ -52,27 +52,15 @@
       <td colspan="4">{% trans "This file contains only whitespace changes." %}</td>
      </tr>
     </tbody>
-<<<<<<< HEAD
 {%  else %}
 {%   for chunk in file.chunks %}
 {%    if not chunk.collapsable or not collapseall %}
- <tbody id="chunk{{file.index}}.{{chunk.index}}"{% if chunk.change != "equal" %} class="{{chunk.change}}{% if chunk.meta.whitespace_chunk%} whitespace-chunk{% endif%}"{% else %}{% if chunk.collapsable %} class="collapsable"{% endif %}{% endif %}>
+ <tbody id="chunk{{file.index}}.{{chunk.index}}"{% attr "class" %}{% if chunk.change != "equal" %}{{chunk.change}}{% if chunk.meta.whitespace_chunk%} whitespace-chunk{% endif %}{% else %}{% if chunk.collapsable %} collapsable{% endif %}{% endif %}{% if standalone %} loaded{% endif %}{% endattr %}>
 {%     for line in chunk.lines %}
   <tr line="{{line.0}}"{% if chunk.change != "equal" %} {% attr "class" %}{% if forloop.first %}first {% endif %}{% if forloop.last %}last {% endif %} {% if line.7 %}whitespace-line{% endif %}{% endattr %}{% endif %}>
 {%      if forloop.first %}
    <th>{% if chunk.change != 'equal' %}<a name="{{file.index}}.{{chunk.index}}" class="chunk-anchor"></a>{% endif %}{{line.1}}</th>
 {%      else %}
-=======
-{%    endif %}
-{%    for chunk in file.chunks %}
-{%     if not chunk.collapsable or not collapseall %}
- <tbody id="chunk{{file.index}}.{{chunk.index}}"{% attr "class" %}{% ifnotequal chunk.change "equal" %}{{chunk.change}}{% if chunk.meta.whitespace_chunk%} whitespace-chunk{% endif %}{% else %}{% if chunk.collapsable %} collapsable{% endif %}{% endifnotequal %}{% if standalone %} loaded{% endif %}{% endattr %}>
-{%      for line in chunk.lines %}
-  <tr line="{{line.0}}"{% ifnotequal chunk.change "equal" %} {% attr "class" %}{% if forloop.first %}first {% endif %}{% if forloop.last %}last {% endif %} {% if line.7 %}whitespace-line{% endif %}{% endattr %}{% endifnotequal %}>
-{%       if forloop.first %}
-   <th>{% ifnotequal chunk.change 'equal' %}<a name="{{file.index}}.{{chunk.index}}" class="chunk-anchor"></a>{% endifnotequal %}{{line.1}}</th>
-{%       else %}
->>>>>>> d0b8e956
    <th>{{line.1}}</th>
 {%      endif %}
 {%      if chunk.change == "replace" %}
@@ -82,22 +70,14 @@
 {%      else %}
    <td>{% if chunk.change == 'insert' and line.8 %}
     <a href="#" class="moved-from" line="{{line.8}}" target="{{line.4}}">{% trans "Moved from" %} {{line.8}}</a>
-<<<<<<< HEAD
     {% endif %}
-=======
-    {% endif %}{% endifequal %}
-{% if standalone and forloop.first %}
-{%  ifequal chunk.change 'equal' %}
+{% if standalone and forloop.first and chunk.change == 'equal' %}
     <div>
-     <img src="{{MEDIA_URL}}rb/images/diff-collapse.png?{{MEDIA_SERIAL}}" width="14" height="14" alt="{% trans "Collapse lines" %}" title="{% trans "Collapse lines" %}" class="diff-collapse-btn" onclick="javascript:expandChunk('{{base_url}}', 'file{{file.index}}', '{{file.filediff.id}}', '{{file.filediff.diffset.revision}}', {% if file.interfilediff %}'{{file.interfilediff.diffset.revision}}'{% else %}null{% endif %}, '{{file.index}}', '{{chunk.index}}', 0, this); return false;" />
-{%  endifequal %}
+     <img src="{{MEDIA_URL}}rb/images/diff-collapse.png?{{MEDIA_SERIAL}}" width="14" height="14" alt="{% trans "Collapse lines" %}" title="{% trans "Collapse lines" %}" class="diff-collapse-btn" onclick="javascript:RB.expandChunk('{{base_url}}', 'file{{file.index}}', '{{file.filediff.id}}', '{{file.filediff.diffset.revision}}', {% if file.interfilediff %}'{{file.interfilediff.diffset.revision}}'{% else %}null{% endif %}, '{{file.index}}', '{{chunk.index}}', 0, this); return false;" />
 {% endif %}
->>>>>>> d0b8e956
     <pre>{{line.2|showextrawhitespace}}</pre>
-{% if standalone and forloop.first %}
-{%  ifequal chunk.change 'equal' %}
+{% if standalone and forloop.first and chunk.change == 'equal' %}
     </div>
-{%  endifequal %}
 {% endif %}
    </td>
    <th>{{line.4}}</th>
@@ -110,59 +90,42 @@
   </tr>
 {%     endfor %}
  </tbody>
-<<<<<<< HEAD
 {%    else %}
- <tbody class="diff-header" id="collapsed-chunk{{file.index}}.{{forloop.counter0}}">
-  <tr>
-   <th>...</th>
-   <td colspan="3">{{chunk.numlines}} line{{chunk.numlines|pluralize}} hidden [<a href="#" onclick="javascript:RB.expandChunk('{{base_url}}', 'file{{file.index}}', '{{file.filediff.id}}', '{{file.filediff.diffset.revision}}', {% if file.interfilediff %}'{{file.interfilediff.diffset.revision}}'{% else %}null{% endif %}, '{{forloop.counter0}}', this); return false;">{% trans "Expand" %}</a>]
-=======
-{%     else %}
  <tbody class="diff-header" id="collapsed-chunk{{file.index}}.{{chunk.index}}">
   <tr>
    <th>
-{% ifnotequal chunk.index 0 %}
-    <a href="#" title="{% trans "Expand 20 lines above" %}" onclick="javascript:expandChunk('{{base_url}}', 'file{{file.index}}', '{{file.filediff.id}}', '{{file.filediff.diffset.revision}}', {% if file.interfilediff %}'{{file.interfilediff.diffset.revision}}'{% else %}null{% endif %}, '{{file.index}}', '{{chunk.index}}', '{{lines_of_context.0|add:20}},{{lines_of_context.1}}', this); return false;">
+{% if chunk.index != 0 %}
+    <a href="#" title="{% trans "Expand 20 lines above" %}" onclick="javascript:RB.expandChunk('{{base_url}}', 'file{{file.index}}', '{{file.filediff.id}}', '{{file.filediff.diffset.revision}}', {% if file.interfilediff %}'{{file.interfilediff.diffset.revision}}'{% else %}null{% endif %}, '{{file.index}}', '{{chunk.index}}', '{{lines_of_context.0|add:20}},{{lines_of_context.1}}', this); return false;">
      <img src="{{MEDIA_URL}}rb/images/diff-expand-above.png?{{MEDIA_SERIAL}}" width="28" height="14" alt="[+20]" />
     </a>
-{% endifnotequal %}
+{% endif %}
    </th>
    <td colspan="3">
-    <a href="#" title="{% trans "Expand all lines" %}" onclick="javascript:expandChunk('{{base_url}}', 'file{{file.index}}', '{{file.filediff.id}}', '{{file.filediff.diffset.revision}}', {% if file.interfilediff %}'{{file.interfilediff.diffset.revision}}'{% else %}null{% endif %}, '{{file.index}}', '{{chunk.index}}', null, this); return false;">
+    <a href="#" title="{% trans "Expand all lines" %}" onclick="javascript:RB.expandChunk('{{base_url}}', 'file{{file.index}}', '{{file.filediff.id}}', '{{file.filediff.diffset.revision}}', {% if file.interfilediff %}'{{file.interfilediff.diffset.revision}}'{% else %}null{% endif %}, '{{file.index}}', '{{chunk.index}}', null, this); return false;">
      <img src="{{MEDIA_URL}}rb/images/diff-expand-all.png?{{MEDIA_SERIAL}}" width="14" height="14" alt="[+]" />
      {{chunk.numlines}} line{{chunk.numlines|pluralize}}
     </a>
->>>>>>> d0b8e956
    </td>
   </tr>
-{% ifnotequal chunk.index|add:1 file.num_chunks %}
+{% if chunk.index|add:1 != file.num_chunks %}
   <tr>
-<<<<<<< HEAD
-{%  if chunk.meta.headers.0 == chunk.meta.headers.1 %}
-   <td colspan="4"><pre>{{chunk.meta.headers.0}}</pre></td>
-{%  else %}
-   <td colspan="2"><pre>{{chunk.meta.headers.0}}</pre></td>
-   <td colspan="2"><pre>{{chunk.meta.headers.1}}</pre></td>
-{%  endif %}
-=======
    <th>
-    <a href="#" title="{% trans "Expand 20 lines below" %}" onclick="javascript:expandChunk('{{base_url}}', 'file{{file.index}}', '{{file.filediff.id}}', '{{file.filediff.diffset.revision}}', {% if file.interfilediff %}'{{file.interfilediff.diffset.revision}}'{% else %}null{% endif %}, '{{file.index}}', '{{chunk.index}}', '{{lines_of_context.0}},{{lines_of_context.1|add:20}}', this); return false;">
+    <a href="#" title="{% trans "Expand 20 lines below" %}" onclick="javascript:RB.expandChunk('{{base_url}}', 'file{{file.index}}', '{{file.filediff.id}}', '{{file.filediff.diffset.revision}}', {% if file.interfilediff %}'{{file.interfilediff.diffset.revision}}'{% else %}null{% endif %}, '{{file.index}}', '{{chunk.index}}', '{{lines_of_context.0}},{{lines_of_context.1|add:20}}', this); return false;">
      <img src="{{MEDIA_URL}}rb/images/diff-expand-below.png?{{MEDIA_SERIAL}}" width="28" height="14" alt="[+20]" />
     </a>
    </th>
 {%   if chunk.meta.headers and chunk.meta.headers.0 %}
-{%    ifequal chunk.meta.headers.0.text chunk.meta.headers.1.text %}
-   <td colspan="3"><a href="#" title="{% trans "Expand to header" %}" onclick="javascript:expandChunk('{{base_url}}', 'file{{file.index}}', '{{file.filediff.id}}', '{{file.filediff.diffset.revision}}', {% if file.interfilediff %}'{{file.interfilediff.diffset.revision}}'{% else %}null{% endif %}, '{{file.index}}', '{{chunk.index}}', '{{lines_of_context.0}},{{chunk.meta.headers.0.expand_offset|add:lines_of_context.1}}', this); return false;"><img src="{{MEDIA_URL}}rb/images/diff-expand-header.png?{{MEDIA_SERIAL}}" width="14" height="14" alt="[+]" /> <code>{{chunk.meta.headers.0.text}}</code></a></td>
+{%    if chunk.meta.headers.0.text == chunk.meta.headers.1.text %}
+   <td colspan="3"><a href="#" title="{% trans "Expand to header" %}" onclick="javascript:RB.expandChunk('{{base_url}}', 'file{{file.index}}', '{{file.filediff.id}}', '{{file.filediff.diffset.revision}}', {% if file.interfilediff %}'{{file.interfilediff.diffset.revision}}'{% else %}null{% endif %}, '{{file.index}}', '{{chunk.index}}', '{{lines_of_context.0}},{{chunk.meta.headers.0.expand_offset|add:lines_of_context.1}}', this); return false;"><img src="{{MEDIA_URL}}rb/images/diff-expand-header.png?{{MEDIA_SERIAL}}" width="14" height="14" alt="[+]" /> <code>{{chunk.meta.headers.0.text}}</code></a></td>
 {%    else %}
-   <td><a href="#" title="{% trans "Expand to header" %}" onclick="javascript:expandChunk('{{base_url}}', 'file{{file.index}}', '{{file.filediff.id}}', '{{file.filediff.diffset.revision}}', {% if file.interfilediff %}'{{file.interfilediff.diffset.revision}}'{% else %}null{% endif %}, '{{file.index}}', '{{chunk.index}}', '{{lines_of_context.0}},{{chunk.meta.headers.1.expand_offset|add:lines_of_context.1}}', this); return false;"><img src="{{MEDIA_URL}}rb/images/diff-expand-header.png?{{MEDIA_SERIAL}}" width="14" height="14" alt="[+]" /> <code>{{chunk.meta.headers.0.text}}</code></a></td>
-   <td colspan="2"><a href="#" title="{% trans "Expand to header" %}" onclick="javascript:expandChunk('{{base_url}}', 'file{{file.index}}', '{{file.filediff.id}}', '{{file.filediff.diffset.revision}}', {% if file.interfilediff %}'{{file.interfilediff.diffset.revision}}'{% else %}null{% endif %}, '{{file.index}}', '{{chunk.index}}', '{{lines_of_context.0}},{{chunk.meta.headers.1.expand_offset|add:lines_of_context.1}}', this); return false;"><img src="{{MEDIA_URL}}rb/images/diff-expand-header.png?{{MEDIA_SERIAL}}" width="14" height="14" alt="[+]" /> <code>{{chunk.meta.headers.1.text}}</code></a></td>
-{%    endifequal %}
+   <td><a href="#" title="{% trans "Expand to header" %}" onclick="javascript:RB.expandChunk('{{base_url}}', 'file{{file.index}}', '{{file.filediff.id}}', '{{file.filediff.diffset.revision}}', {% if file.interfilediff %}'{{file.interfilediff.diffset.revision}}'{% else %}null{% endif %}, '{{file.index}}', '{{chunk.index}}', '{{lines_of_context.0}},{{chunk.meta.headers.1.expand_offset|add:lines_of_context.1}}', this); return false;"><img src="{{MEDIA_URL}}rb/images/diff-expand-header.png?{{MEDIA_SERIAL}}" width="14" height="14" alt="[+]" /> <code>{{chunk.meta.headers.0.text}}</code></a></td>
+   <td colspan="2"><a href="#" title="{% trans "Expand to header" %}" onclick="javascript:RB.expandChunk('{{base_url}}', 'file{{file.index}}', '{{file.filediff.id}}', '{{file.filediff.diffset.revision}}', {% if file.interfilediff %}'{{file.interfilediff.diffset.revision}}'{% else %}null{% endif %}, '{{file.index}}', '{{chunk.index}}', '{{lines_of_context.0}},{{chunk.meta.headers.1.expand_offset|add:lines_of_context.1}}', this); return false;"><img src="{{MEDIA_URL}}rb/images/diff-expand-header.png?{{MEDIA_SERIAL}}" width="14" height="14" alt="[+]" /> <code>{{chunk.meta.headers.1.text}}</code></a></td>
+{%    endif %}
 {%   else %}
    <td colspan="3"></td>
 {%   endif %}
->>>>>>> d0b8e956
   </tr>
-{% endifnotequal %}
+{% endif %}
  </tbody>
 {%       endif %}
 {%      endfor %}{# chunks #}
