--- conflicted
+++ resolved
@@ -5,13 +5,8 @@
  <div class="header">
   <div id="summary_wrapper"><label for="summary">{% trans "Summary" %}:</label><h1 id="summary" class="editable required">{{review_request_details.summary|escape}}</h1></div>
   <p id="status">
-<<<<<<< HEAD
-  {% with review_request_details.time_added|date as dateadded and review_request_details.last_updated as lastupdated and review_request_details.last_updated|date:"c" as lastupdatedraw and latest_diffset.timestamp|date:"c" as lastdiffdateraw and latest_diffset.timestamp|date:"N j, Y, H:i T" as lastdiffdate %}
-  {% blocktrans with review_request.display_id as review_request_id and review_request.get_absolute_url as review_request_url %}
-=======
-{% with review_request_details.time_added|date as dateadded and review_request_details.last_updated as lastupdated and review_request_details.last_updated|date:"c" as lastupdatedraw %}
-{%  blocktrans with review_request.display_id as review_request_id and review_request.get_absolute_url as review_request_url %}
->>>>>>> 75d65fd7
+{% with review_request_details.time_added|date as dateadded and review_request_details.last_updated as lastupdated and review_request_details.last_updated|date:"c" as lastupdatedraw and latest_diffset.timestamp|date:"c" as lastdiffdateraw and latest_diffset.timestamp|date:"N j, Y, H:i T" as lastdiffdate %}
+{% blocktrans with review_request.display_id as review_request_id and review_request.get_absolute_url as review_request_url %}
     Review Request <a href="{{review_request_url}}">#{{review_request_id}}</a> -
 {%  endblocktrans %}
 {%  if review_request.status == 'S' %}
@@ -28,19 +23,13 @@
 {%   blocktrans %}
    Created {{dateadded}} and updated
    <time class="timesince" datetime="{{lastupdatedraw}}">{{lastupdated}}</time>
-<<<<<<< HEAD
-   {% endblocktrans %}
-  {% endif %}
-  {% if latest_diffset %}
+{%   endblocktrans %}
+{%  endif %}
+{%  if latest_diffset %}
    - Latest Diff uploaded {{lastdiffdate}}
    (<time class="timesince" datetime="{{lastdiffdateraw}}">{{lastdiffdate}}</time>)
-  {% endif %}
-  {% endwith %}
-=======
-{%   endblocktrans %}
 {%  endif %}
 {% endwith %}
->>>>>>> 75d65fd7
   </p>
  </div>
  <div id="review-request-warning"></div>
